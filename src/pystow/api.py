# -*- coding: utf-8 -*-

"""API functions for PyStow."""

from pathlib import Path
from typing import Any, Mapping, Optional, Sequence, Union

from .module import Module

__all__ = [
    "module",
    "join",
    # Downloader functions
    "ensure",
    "ensure_untar",
    # Processors
    "ensure_csv",
    "ensure_json",
    "ensure_excel",
    "ensure_tar_df",
    "ensure_tar_xml",
    "ensure_zip_df",
    "ensure_from_s3",
    "ensure_from_google",
    "ensure_rdf",
]


def module(key: str, *subkeys: str, ensure_exists: bool = True) -> Module:
    """Return a module for the application.

    :param key:
        The name of the module. No funny characters. The envvar
        <key>_HOME where key is uppercased is checked first before using
        the default home directory.
    :param subkeys:
        A sequence of additional strings to join. If none are given,
        returns the directory for this module.
    :param ensure_exists:
        Should all directories be created automatically?
        Defaults to true.
    :return:
        The module object that manages getting and ensuring
    """
    return Module.from_key(key, *subkeys, ensure_exists=ensure_exists)


def join(key: str, *subkeys: str, name: Optional[str] = None, ensure_exists: bool = True) -> Path:
    """Return the home data directory for the given module.

    :param key:
        The name of the module. No funny characters. The envvar
        <key>_HOME where key is uppercased is checked first before using
        the default home directory.
    :param subkeys:
        A sequence of additional strings to join
    :param name:
        The name of the file (optional) inside the folder
    :param ensure_exists:
        Should all directories be created automatically?
        Defaults to true.
    :return:
        The path of the directory or subdirectory for the given module.
    """
    _module = Module.from_key(key, ensure_exists=ensure_exists)
    return _module.join(*subkeys, name=name, ensure_exists=ensure_exists)


def ensure(
    key: str,
    *subkeys: str,
    url: str,
    name: Optional[str] = None,
    force: bool = False,
    download_kwargs: Optional[Mapping[str, Any]] = None,
) -> Path:
    """Ensure a file is downloaded.

    :param key:
        The name of the module. No funny characters. The envvar
        <key>_HOME where key is uppercased is checked first before using
        the default home directory.
    :param subkeys:
        A sequence of additional strings to join. If none are given,
        returns the directory for this module.
    :param url:
        The URL to download.
    :param name:
        Overrides the name of the file at the end of the URL, if given. Also
        useful for URLs that don't have proper filenames with extensions.
    :param force:
        Should the download be done again, even if the path already exists?
        Defaults to false.
    :param download_kwargs: Keyword arguments to pass through to :func:`pystow.utils.download`.
    :return:
        The path of the file that has been downloaded (or already exists)
    """
    _module = Module.from_key(key, ensure_exists=True)
    return _module.ensure(
        *subkeys, url=url, name=name, force=force, download_kwargs=download_kwargs
    )


def ensure_untar(
    key: str,
    *subkeys: str,
    url: str,
    name: Optional[str] = None,
    directory: Optional[str] = None,
    force: bool = False,
    download_kwargs: Optional[Mapping[str, Any]] = None,
    extract_kwargs: Optional[Mapping[str, Any]] = None,
) -> Path:
    """Ensure a file is downloaded and untarred.

    :param key:
        The name of the module. No funny characters. The envvar
        <key>_HOME where key is uppercased is checked first before using
        the default home directory.
    :param subkeys:
        A sequence of additional strings to join. If none are given,
        returns the directory for this module.
    :param url:
        The URL to download.
    :param name:
        Overrides the name of the file at the end of the URL, if given. Also
        useful for URLs that don't have proper filenames with extensions.
    :param directory:
        Overrides the name of the directory into which the tar archive is extracted.
        If none given, will use the stem of the file name that gets downloaded.
    :param force:
        Should the download be done again, even if the path already exists?
        Defaults to false.
    :param download_kwargs: Keyword arguments to pass through to :func:`pystow.utils.download`.
    :param extract_kwargs: Keyword arguments to pass to :meth:`tarfile.TarFile.extract_all`.
    :return:
        The path of the directory where the file that has been downloaded
        gets extracted to
    """
    _module = Module.from_key(key, ensure_exists=True)
    return _module.ensure_untar(
        *subkeys,
        url=url,
        name=name,
        directory=directory,
        force=force,
        download_kwargs=download_kwargs,
        extract_kwargs=extract_kwargs,
    )


def ensure_csv(
    key: str,
    *subkeys: str,
    url: str,
    name: Optional[str] = None,
    force: bool = False,
    download_kwargs: Optional[Mapping[str, Any]] = None,
    read_csv_kwargs: Optional[Mapping[str, Any]] = None,
):
    """Download a CSV and open as a dataframe with :mod:`pandas`.

    :param key: The module name
    :param subkeys:
        A sequence of additional strings to join. If none are given,
        returns the directory for this module.
    :param url:
        The URL to download.
    :param name:
        Overrides the name of the file at the end of the URL, if given. Also
        useful for URLs that don't have proper filenames with extensions.
    :param force:
        Should the download be done again, even if the path already exists?
        Defaults to false.
    :param download_kwargs: Keyword arguments to pass through to :func:`pystow.utils.download`.
    :param read_csv_kwargs: Keyword arguments to pass through to :func:`pandas.read_csv`.
    :return: A pandas DataFrame
    :rtype: pandas.DataFrame

    Example usage::

    >>> import pystow
    >>> import pandas as pd
    >>> url = 'https://raw.githubusercontent.com/pykeen/pykeen/master/src/pykeen/datasets/nations/test.txt'
    >>> df: pd.DataFrame = pystow.ensure_csv('pykeen', 'datasets', 'nations', url=url)
    """
    _module = Module.from_key(key, ensure_exists=True)
    return _module.ensure_csv(
        *subkeys,
        url=url,
        name=name,
        force=force,
        download_kwargs=download_kwargs,
        read_csv_kwargs=read_csv_kwargs,
    )


def ensure_json(
    key: str,
    *subkeys: str,
    url: str,
    name: Optional[str] = None,
    force: bool = False,
    download_kwargs: Optional[Mapping[str, Any]] = None,
    json_load_kwargs: Optional[Mapping[str, Any]] = None,
):
    """Download JSON and open with :mod:`json`.

    :param key: The module name
    :param subkeys:
        A sequence of additional strings to join. If none are given,
        returns the directory for this module.
    :param url:
        The URL to download.
    :param name:
        Overrides the name of the file at the end of the URL, if given. Also
        useful for URLs that don't have proper filenames with extensions.
    :param force:
        Should the download be done again, even if the path already exists?
        Defaults to false.
    :param download_kwargs: Keyword arguments to pass through to :func:`pystow.utils.download`.
    :param json_load_kwargs: Keyword arguments to pass through to :func:`json.load`.
    :returns: A JSON object (list, dict, etc.)

    Example usage::

    >>> import pystow
    >>> url = 'https://maayanlab.cloud/CREEDS/download/single_gene_perturbations-v1.0.json'
<<<<<<< HEAD
    >>> perturbations = pystow.ensure_csv('bio', 'creeds', '1.0', url=url)
=======
    >>> perturbations = pystow.ensure_json('bio', 'creeds', '1.0', url=url)
>>>>>>> c3d708c4
    """
    _module = Module.from_key(key, ensure_exists=True)
    return _module.ensure_json(
        *subkeys,
        url=url,
        name=name,
        force=force,
        download_kwargs=download_kwargs,
        json_load_kwargs=json_load_kwargs,
    )


def ensure_excel(
    key: str,
    *subkeys: str,
    url: str,
    name: Optional[str] = None,
    force: bool = False,
    download_kwargs: Optional[Mapping[str, Any]] = None,
    read_excel_kwargs: Optional[Mapping[str, Any]] = None,
):
    """Download an excel file and open as a dataframe with :mod:`pandas`.

    :param key: The module name
    :param subkeys:
        A sequence of additional strings to join. If none are given,
        returns the directory for this module.
    :param url:
        The URL to download.
    :param name:
        Overrides the name of the file at the end of the URL, if given. Also
        useful for URLs that don't have proper filenames with extensions.
    :param force:
        Should the download be done again, even if the path already exists?
        Defaults to false.
    :param download_kwargs: Keyword arguments to pass through to :func:`pystow.utils.download`.
    :param read_excel_kwargs: Keyword arguments to pass through to :func:`pandas.read_excel`.
    :return: A pandas DataFrame
    :rtype: pandas.DataFrame
    """
    _module = Module.from_key(key, ensure_exists=True)
    return _module.ensure_excel(
        *subkeys,
        url=url,
        name=name,
        force=force,
        download_kwargs=download_kwargs,
        read_excel_kwargs=read_excel_kwargs,
    )


def ensure_tar_df(
    key: str,
    *subkeys: str,
    url: str,
    inner_path: str,
    name: Optional[str] = None,
    force: bool = False,
    download_kwargs: Optional[Mapping[str, Any]] = None,
    read_csv_kwargs: Optional[Mapping[str, Any]] = None,
):
    """Download a tar file and open an inner file as a dataframe with :mod:`pandas`."""
    _module = Module.from_key(key, ensure_exists=True)
    return _module.ensure_tar_df(
        *subkeys,
        url=url,
        name=name,
        force=force,
        inner_path=inner_path,
        download_kwargs=download_kwargs,
        read_csv_kwargs=read_csv_kwargs,
    )


def ensure_tar_xml(
    key: str,
    *subkeys: str,
    url: str,
    inner_path: str,
    name: Optional[str] = None,
    force: bool = False,
    download_kwargs: Optional[Mapping[str, Any]] = None,
    parse_kwargs: Optional[Mapping[str, Any]] = None,
):
    """Download a tar file and open an inner XML file with :mod:`lxml`."""
    _module = Module.from_key(key, ensure_exists=True)
    return _module.ensure_tar_xml(
        *subkeys,
        url=url,
        name=name,
        force=force,
        inner_path=inner_path,
        download_kwargs=download_kwargs,
        parse_kwargs=parse_kwargs,
    )


def ensure_zip_df(
    key: str,
    *subkeys: str,
    url: str,
    inner_path: str,
    name: Optional[str] = None,
    force: bool = False,
    download_kwargs: Optional[Mapping[str, Any]] = None,
    read_csv_kwargs: Optional[Mapping[str, Any]] = None,
):
    """Download a zip file and open an inner file as a dataframe with :mod:`pandas`."""
    _module = Module.from_key(key, ensure_exists=True)
    return _module.ensure_zip_df(
        *subkeys,
        url=url,
        name=name,
        force=force,
        inner_path=inner_path,
        download_kwargs=download_kwargs,
        read_csv_kwargs=read_csv_kwargs,
    )


def ensure_rdf(
    key: str,
    *subkeys: str,
    url: str,
    name: Optional[str] = None,
    force: bool = False,
    download_kwargs: Optional[Mapping[str, Any]] = None,
    precache: bool = True,
    parse_kwargs: Optional[Mapping[str, Any]] = None,
):
    """Download a RDF file and open with :mod:`rdflib`.

    :param key: The module name
    :param subkeys:
        A sequence of additional strings to join. If none are given,
        returns the directory for this module.
    :param url:
        The URL to download.
    :param name:
        Overrides the name of the file at the end of the URL, if given. Also
        useful for URLs that don't have proper filenames with extensions.
    :param force:
        Should the download be done again, even if the path already exists?
        Defaults to false.
    :param download_kwargs: Keyword arguments to pass through to :func:`pystow.utils.download`.
    :param precache: Should the parsed :class:`rdflib.Graph` be stored as a pickle for fast loading?
    :param parse_kwargs:
        Keyword arguments to pass through to :func:`pystow.utils.read_rdf` and transitively to
        :func:`rdflib.Graph.parse`.
    :return: An RDF graph
    :rtype: rdflib.Graph

    Example usage::

    >>> import pystow
    >>> import rdflib
    >>> url = 'https://ftp.expasy.org/databases/rhea/rdf/rhea.rdf.gz'
    >>> rdf_graph: rdflib.Graph = pystow.ensure_rdf('rhea', url=url)

    If :mod:`rdflib` fails to guess the format, you can explicitly specify it using the `parse_kwargs` argument:

    >>> import pystow
    >>> import rdflib
    >>> url = "http://oaei.webdatacommons.org/tdrs/testdata/persistent/knowledgegraph" \
    ... "/v3/suite/memoryalpha-stexpanded/component/reference.xml"
    >>> rdf_graph: rdflib.Graph = pystow.ensure_rdf("memoryalpha-stexpanded", url=url, parse_kwargs={"format": "xml"})
    """
    _module = Module.from_key(key, ensure_exists=True)
    return _module.ensure_rdf(
        *subkeys,
        url=url,
        name=name,
        force=force,
        download_kwargs=download_kwargs,
        precache=precache,
        parse_kwargs=parse_kwargs,
    )


def ensure_from_s3(
    key: str,
    *subkeys: str,
    s3_bucket: str,
    s3_key: Union[str, Sequence[str]],
    name: Optional[str] = None,
    force: bool = False,
) -> Path:
    """Ensure a file is downloaded.

    :param key:
        The name of the module. No funny characters. The envvar
        <key>_HOME where key is uppercased is checked first before using
        the default home directory.
    :param subkeys:
        A sequence of additional strings to join. If none are given,
        returns the directory for this module.
    :param s3_bucket:
        The S3 bucket name
    :param s3_key:
        The S3 key name
    :param name:
        Overrides the name of the file at the end of the S3 key, if given.
    :param force:
        Should the download be done again, even if the path already exists?
        Defaults to false.
    :return:
        The path of the file that has been downloaded (or already exists)

    Example downloading ProtMapper 0.0.21:

    >>> version = '0.0.21'
    >>> ensure_from_s3('test', version, s3_bucket='bigmech', s3_key=f'protmapper/{version}/refseq_uniprot.csv')
    """
    _module = Module.from_key(key, ensure_exists=True)
    return _module.ensure_from_s3(
        *subkeys, s3_bucket=s3_bucket, s3_key=s3_key, name=name, force=force
    )


def ensure_from_google(
    key: str,
    *subkeys: str,
    name: str,
    file_id: str,
    force: bool = False,
) -> Path:
    """Ensure a file is downloaded from google drive.

    :param key:
        The name of the module. No funny characters. The envvar
        <key>_HOME where key is uppercased is checked first before using
        the default home directory.
    :param subkeys:
        A sequence of additional strings to join. If none are given,
        returns the directory for this module.
    :param name:
        The name of the file
    :param file_id:
        The file identifier of the google file. If your share link is
        https://drive.google.com/file/d/1AsPPU4ka1Rc9u-XYMGWtvV65hF3egi0z/view, then your file id is
        ``1AsPPU4ka1Rc9u-XYMGWtvV65hF3egi0z``.
    :param force:
        Should the download be done again, even if the path already exists?
        Defaults to false.
    :return:
        The path of the file that has been downloaded (or already exists)

    Example downloading the WK3l-15k dataset as motivated by
    https://github.com/pykeen/pykeen/pull/403:

    >>> ensure_from_google('test', name='wk3l15k.zip', file_id='1AsPPU4ka1Rc9u-XYMGWtvV65hF3egi0z')
    """
    _module = Module.from_key(key, ensure_exists=True)
    return _module.ensure_from_google(*subkeys, name=name, file_id=file_id, force=force)<|MERGE_RESOLUTION|>--- conflicted
+++ resolved
@@ -226,11 +226,7 @@
 
     >>> import pystow
     >>> url = 'https://maayanlab.cloud/CREEDS/download/single_gene_perturbations-v1.0.json'
-<<<<<<< HEAD
-    >>> perturbations = pystow.ensure_csv('bio', 'creeds', '1.0', url=url)
-=======
     >>> perturbations = pystow.ensure_json('bio', 'creeds', '1.0', url=url)
->>>>>>> c3d708c4
     """
     _module = Module.from_key(key, ensure_exists=True)
     return _module.ensure_json(
