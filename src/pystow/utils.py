# -*- coding: utf-8 -*-

"""Utilities."""

import contextlib
import gzip
import hashlib
import logging
import os
import shutil
import tarfile
import zipfile
from io import BytesIO, StringIO
from pathlib import Path, PurePosixPath
from subprocess import check_output  # noqa: S404
from typing import Collection, Mapping, Optional, TYPE_CHECKING, Tuple, Union
from urllib.parse import urlparse
from urllib.request import urlretrieve
from uuid import uuid4

import requests
from tqdm import tqdm

if TYPE_CHECKING:
    import rdflib
    import pandas as pd

logger = logging.getLogger(__name__)


class HexDigestError(ValueError):
    """Thrown if the hashsums do not match expected hashsums."""

    def __init__(self, offending_hexdigests: Collection[Tuple[str, str]]):
        """Instantiate the exception.

        :param offending_hexdigests: The result from :func:`get_offending_hexdigests`
        """
        self.offending_hexdigests = offending_hexdigests

    def __str__(self):  # noqa:D105
        return "\n".join((
            "Hexdigest of downloaded file does not match the expected ones!",
            *(
                f"\tactual: {actual} vs. expected: {expected}"
                for actual, expected in self.offending_hexdigests
            ),
        ))


def get_offending_hexdigests(
    path: Path,
    chunk_size: int = 64 * 2 ** 10,
    hexdigests: Optional[Mapping[str, str]] = None,
) -> Collection[Tuple[str, str]]:
    """
    Check a file for hash sums.

    :param path:
        The file path.
    :param chunk_size:
        The chunk size for reading the file.
    :param hexdigests:
        The expected hexdigests as (algorithm_name, expected_hex_digest) pairs.

    :return:
        A collection of observed / expected hexdigests where the digests do not match.
    """
    if not hexdigests:
        return []

    logger.info(f"Checking hash sums for file: {path.as_uri()}")

    # instantiate algorithms
    algorithms = {
        alg: hashlib.new(alg)
        for alg in hexdigests
    }

    # calculate hash sums of file incrementally
    buffer = memoryview(bytearray(chunk_size))
    with path.open('rb', buffering=0) as file:
        for this_chunk_size in iter(lambda: file.readinto(buffer), 0):
            for alg in algorithms.values():
                alg.update(buffer[:this_chunk_size])

    # Compare digests
    mismatches = []
    for alg, expected_digest in hexdigests.items():
        observed_digest = algorithms[alg].hexdigest()
        if observed_digest != expected_digest:
            logger.error(f"{alg} expected {expected_digest} but got {observed_digest}.")
            mismatches.append((observed_digest, expected_digest))
        else:
            logger.debug(f"Successfully checked with {alg}.")

    return mismatches


def raise_on_digest_mismatch(*, path: Path, hexdigests: Optional[Mapping[str, str]] = None) -> None:
    """Raise a HexDigestError if the digests do not match."""
    offending_hexdigests = get_offending_hexdigests(path=path, hexdigests=hexdigests)
    if offending_hexdigests:
        raise HexDigestError(offending_hexdigests)


def download(
    url: str,
    path: Union[str, Path],
    force: bool = True,
    clean_on_failure: bool = True,
    backend: str = 'urllib',
    hexdigests: Optional[Mapping[str, str]] = None,
    **kwargs,
) -> None:
    """Download a file from a given URL.

    :param url: URL to download
    :param path: Path to download the file to
    :param force: If false and the file already exists, will not re-download.
    :param clean_on_failure: If true, will delete the file on any exception raised during download
    :param backend: The downloader to use. Choose 'urllib' or 'requests'
    :param hexdigests:
        The expected hexdigests as (algorithm_name, expected_hex_digest) pairs.
    :param kwargs: The keyword arguments to pass to :func:`urllib.request.urlretrieve` or to `requests.get`
        depending on the backend chosen. If using 'requests' backend, `stream` is set to True by default.

    :raises Exception: Thrown if an error besides a keyboard interrupt is thrown during download
    :raises KeyboardInterrupt: If a keyboard interrupt is thrown during download
    :raises ValueError: If an invalid backend is chosen
    """
<<<<<<< HEAD
    # input normalization
    path = Path(path).resolve()

    if os.path.exists(path) and not force:
        raise_on_digest_mismatch(path=path, hexdigests=hexdigests)
=======
    path = Path(path).resolve()

    if path.exists() and not force:
>>>>>>> 3cd6d590
        logger.debug('did not re-download %s from %s', path, url)
        return

    try:
        if backend == 'urllib':
            logger.info('downloading with urllib from %s to %s', url, path)
            urlretrieve(url, path, **kwargs)  # noqa:S310
        elif backend == 'requests':
            kwargs.setdefault('stream', True)
            # see https://requests.readthedocs.io/en/master/user/quickstart/#raw-response-content
            # pattern from https://stackoverflow.com/a/39217788/5775947
            with requests.get(url, **kwargs) as response, path.open('wb') as file:
                logger.info('downloading (stream=%s) with requests from %s to %s', kwargs['stream'], url, path)
                shutil.copyfileobj(response.raw, file)
        else:
            raise ValueError(f'Invalid backend: {backend}. Use "requests" or "urllib".')
    except (Exception, KeyboardInterrupt):
        if clean_on_failure:
            path.unlink(missing_ok=True)
        raise

    raise_on_digest_mismatch(path=path, hexdigests=hexdigests)


def name_from_url(url: str) -> str:
    """Get the filename from the end of the URL."""
    parse_result = urlparse(url)
    path = PurePosixPath(parse_result.path)
    name = path.name
    return name


def name_from_s3_key(key: str) -> str:
    """Get the filename from the S3 key."""
    return key.split('/')[-1]


def mkdir(path: Path, ensure_exists: bool = True) -> None:
    """Make a directory (or parent directory if a file is given) if flagged with ``ensure_exists``."""
    if ensure_exists:
        path.mkdir(exist_ok=True, parents=True)


@contextlib.contextmanager
def mock_envvar(k: str, v: str):
    """Mock the environment variable then delete it after the test is over."""
    os.environ[k] = v
    yield
    del os.environ[k]


def getenv_path(envvar: str, default: Path, ensure_exists: bool = True) -> Path:
    """Get an environment variable representing a path, or use the default."""
    rv = Path(os.getenv(envvar, default=default))
    mkdir(rv, ensure_exists=ensure_exists)
    return rv


def n() -> str:
    """Get a random string for testing."""
    return str(uuid4())


def get_df_io(df: 'pd.DataFrame', sep: str = '\t', index: bool = False, **kwargs) -> BytesIO:
    """Get the dataframe as bytes."""
    sio = StringIO()
    df.to_csv(sio, sep=sep, index=index, **kwargs)
    sio.seek(0)
    bio = BytesIO(sio.read().encode('utf-8'))
    return bio


def write_zipfile_csv(
    df: 'pd.DataFrame',
    path: Union[str, Path],
    inner_path: str, sep='\t',
    index: bool = False,
    **kwargs,
) -> None:
    """Write a dataframe to an inner CSV file to a zip archive."""
    bytes_io = get_df_io(df, sep=sep, index=index, **kwargs)
    with zipfile.ZipFile(file=path, mode='w') as zip_file:
        with zip_file.open(inner_path, mode='w') as file:
            file.write(bytes_io.read())


def read_zipfile_csv(path: Union[str, Path], inner_path: str, sep='\t', **kwargs) -> 'pd.DataFrame':
    """Read an inner CSV file from a zip archive."""
    import pandas as pd

    with zipfile.ZipFile(file=path) as zip_file:
        with zip_file.open(inner_path) as file:
            return pd.read_csv(file, sep=sep, **kwargs)


def write_tarfile_csv(
    df: 'pd.DataFrame',
    path: Union[str, Path],
    inner_path: str,
    sep='\t',
    index: bool = False,
    **kwargs,
) -> None:
    """Write a dataframe to an inner CSV file from a tar archive."""
    raise NotImplementedError
    # bytes_io = get_df_io(df, sep=sep, index=index, **kwargs)
    # with tarfile.open(path, mode='w') as tar_file:
    #    with tar_file.open(inner_path, mode='w') as file:  # type: ignore
    #        file.write(bytes_io.read())


def read_tarfile_csv(path: Union[str, Path], inner_path: str, sep='\t', **kwargs) -> 'pd.DataFrame':
    """Read an inner CSV file from a tar archive."""
    import pandas as pd

    with tarfile.open(path) as tar_file:
        with tar_file.extractfile(inner_path) as file:  # type: ignore
            return pd.read_csv(file, sep=sep, **kwargs)


def read_rdf(path: Union[str, Path], **kwargs) -> 'rdflib.Graph':
    """Read an RDF file with :mod:`rdflib`."""
    import rdflib
    if isinstance(path, str):
        path = Path(path)
    graph = rdflib.Graph()
    with (
        gzip.open(path, 'rb')  # type: ignore
        if isinstance(path, Path) and path.suffix == '.gz' else
        open(path)
    ) as file:
        graph.parse(file, **kwargs)
    return graph


def get_commit(org: str, repo: str, provider: str = 'git') -> str:
    """Get last commit hash for the given repo."""
    if provider == 'git':
        output = check_output(['git', 'ls-remote', f'https://github.com/{org}/{repo}'])  # noqa
        lines = (line.strip().split('\t') for line in output.decode('utf8').splitlines())
        rv = next(line[0] for line in lines if line[1] == 'HEAD')
    elif provider == 'github':
        res = requests.get(f'https://api.github.com/repos/{org}/{repo}/branches/master')
        res_json = res.json()
        rv = res_json['commit']['sha']
    else:
        raise NotImplementedError(f'invalid implementation: {provider}')
    return rv


CHUNK_SIZE = 32768
DOWNLOAD_URL = 'https://docs.google.com/uc?export=download'
TOKEN_KEY = 'download_warning'  # noqa:S105


def download_from_google(
    file_id: str,
<<<<<<< HEAD
    path: Union[str, os.PathLike, Path],
    force: bool = True,
    clean_on_failure: bool = True,
    hexdigests: Optional[Mapping[str, str]] = None,
=======
    path: Union[str, Path],
    force: bool = True,
    clean_on_failure: bool = True,
>>>>>>> 3cd6d590
) -> None:
    """Download a file from google drive.

    Implementation inspired by https://github.com/ndrplz/google-drive-downloader.

    :param file_id: The google file identifier
    :param path: The place to write the file
    :param force: If false and the file already exists, will not re-download.
    :param clean_on_failure: If true, will delete the file on any exception raised during download
<<<<<<< HEAD
    :param hexdigests:
        The expected hexdigests as (algorithm_name, expected_hex_digest) pairs.
    """
    # TODO: Reduce code duplication with download
    # input normalization
    path = Path(path).resolve()

    if os.path.exists(path) and not force:
        raise_on_digest_mismatch(path=path, hexdigests=hexdigests)
        logger.debug('did not re-download %s for ID %s', path, file_id)
=======

    :raises Exception: Thrown if an error besides a keyboard interrupt is thrown during download
    :raises KeyboardInterrupt: If a keyboard interrupt is thrown during download
    """
    path = Path(path).resolve()

    if path.exists() and not force:
        logger.debug('did not re-download %s from %s', path, file_id)
>>>>>>> 3cd6d590
        return

    try:
        with requests.Session() as sess:
            res = sess.get(DOWNLOAD_URL, params={'id': file_id}, stream=True)
            token = _get_confirm_token(res)
            res = sess.get(DOWNLOAD_URL, params={'id': file_id, 'confirm': token}, stream=True)
<<<<<<< HEAD
            with open(path, 'wb') as file:
=======
            with path.open('wb') as file:
>>>>>>> 3cd6d590
                for chunk in tqdm(res.iter_content(CHUNK_SIZE), desc='writing', unit='chunk'):
                    if chunk:  # filter out keep-alive new chunks
                        file.write(chunk)
    except (Exception, KeyboardInterrupt):
        if clean_on_failure:
<<<<<<< HEAD
            try:
                os.remove(path)
            except OSError:
                pass  # if the file can't be deleted then no problem
        raise

    raise_on_digest_mismatch(path=path, hexdigests=hexdigests)
=======
            path.unlink(missing_ok=True)
        raise
>>>>>>> 3cd6d590


def _get_confirm_token(res: requests.Response) -> str:
    for key, value in res.cookies.items():
        if key.startswith(TOKEN_KEY):
            return value
    raise ValueError(f'no token found with key {TOKEN_KEY} in cookies: {res.cookies}')<|MERGE_RESOLUTION|>--- conflicted
+++ resolved
@@ -129,17 +129,10 @@
     :raises KeyboardInterrupt: If a keyboard interrupt is thrown during download
     :raises ValueError: If an invalid backend is chosen
     """
-<<<<<<< HEAD
-    # input normalization
     path = Path(path).resolve()
 
     if os.path.exists(path) and not force:
         raise_on_digest_mismatch(path=path, hexdigests=hexdigests)
-=======
-    path = Path(path).resolve()
-
-    if path.exists() and not force:
->>>>>>> 3cd6d590
         logger.debug('did not re-download %s from %s', path, url)
         return
 
@@ -297,16 +290,10 @@
 
 def download_from_google(
     file_id: str,
-<<<<<<< HEAD
-    path: Union[str, os.PathLike, Path],
+    path: Union[str, Path],
     force: bool = True,
     clean_on_failure: bool = True,
     hexdigests: Optional[Mapping[str, str]] = None,
-=======
-    path: Union[str, Path],
-    force: bool = True,
-    clean_on_failure: bool = True,
->>>>>>> 3cd6d590
 ) -> None:
     """Download a file from google drive.
 
@@ -316,18 +303,8 @@
     :param path: The place to write the file
     :param force: If false and the file already exists, will not re-download.
     :param clean_on_failure: If true, will delete the file on any exception raised during download
-<<<<<<< HEAD
     :param hexdigests:
         The expected hexdigests as (algorithm_name, expected_hex_digest) pairs.
-    """
-    # TODO: Reduce code duplication with download
-    # input normalization
-    path = Path(path).resolve()
-
-    if os.path.exists(path) and not force:
-        raise_on_digest_mismatch(path=path, hexdigests=hexdigests)
-        logger.debug('did not re-download %s for ID %s', path, file_id)
-=======
 
     :raises Exception: Thrown if an error besides a keyboard interrupt is thrown during download
     :raises KeyboardInterrupt: If a keyboard interrupt is thrown during download
@@ -335,8 +312,8 @@
     path = Path(path).resolve()
 
     if path.exists() and not force:
+        raise_on_digest_mismatch(path=path, hexdigests=hexdigests)
         logger.debug('did not re-download %s from %s', path, file_id)
->>>>>>> 3cd6d590
         return
 
     try:
@@ -344,28 +321,14 @@
             res = sess.get(DOWNLOAD_URL, params={'id': file_id}, stream=True)
             token = _get_confirm_token(res)
             res = sess.get(DOWNLOAD_URL, params={'id': file_id, 'confirm': token}, stream=True)
-<<<<<<< HEAD
-            with open(path, 'wb') as file:
-=======
             with path.open('wb') as file:
->>>>>>> 3cd6d590
                 for chunk in tqdm(res.iter_content(CHUNK_SIZE), desc='writing', unit='chunk'):
                     if chunk:  # filter out keep-alive new chunks
                         file.write(chunk)
     except (Exception, KeyboardInterrupt):
         if clean_on_failure:
-<<<<<<< HEAD
-            try:
-                os.remove(path)
-            except OSError:
-                pass  # if the file can't be deleted then no problem
-        raise
-
-    raise_on_digest_mismatch(path=path, hexdigests=hexdigests)
-=======
             path.unlink(missing_ok=True)
         raise
->>>>>>> 3cd6d590
 
 
 def _get_confirm_token(res: requests.Response) -> str:
